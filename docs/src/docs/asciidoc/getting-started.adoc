[[getting-started]]
== Getting started

This section describes how to get started with Spring REST Docs.



[[getting-started-sample-applications]]
=== Sample applications

If you want to jump straight in, a number of sample applications are available:


[cols="3,2,10"]
.MockMvc
|===
| Sample | Build system | Description

| {samples}/rest-notes-spring-data-rest[Spring Data REST]
| Maven
| Demonstrates the creation of a getting started guide and an API guide for a service
  implemented using http://projects.spring.io/spring-data-rest/[Spring Data REST].

| {samples}/rest-notes-spring-hateoas[Spring HATEOAS]
| Gradle
| Demonstrates the creation of a getting started guide and an API guide for a service
  implemented using http://projects.spring.io/spring-hateoas/[Spring HATEOAS].

|===


[cols="3,2,10"]
.REST Assured
|===
| Sample | Build system | Description

| {samples}/rest-notes-grails[Grails]
| Gradle
| Demonstrates the use of Spring REST docs with https://grails.org[Grails] and
  https://github.com/spockframework/spock[Spock].

| {samples}/rest-assured[REST Assured]
| Gradle
| Demonstrates the use of Spring REST Docs with http://rest-assured.io[REST Assured].

|===


[cols="3,2,10"]
.Advanced
|===
| Sample | Build system | Description

| {samples}/rest-notes-slate[Slate]
| Gradle
| Demonstrates the use of Spring REST Docs with Markdown and
  http://github.com/tripit/slate[Slate].

| {samples}/testng[TestNG]
| Gradle
| Demonstrates the use of Spring REST Docs with http://testng.org[TestNG].

|===

[[getting-started-requirements]]
=== Requirements

Spring REST Docs has the following minimum requirements:

- Java 7
- Spring Framework 4.3

Additionally, the `spring-restdocs-restassured` module has the following minimum
requirements:

- REST Assured 2.8 (`com.jayway.restassured:restassured`) or REST Assured 3.0
  (`io.rest-assured:rest-assured`)

[[getting-started-build-configuration]]
=== Build configuration

The first step in using Spring REST Docs is to configure your project's build. The
{samples}/rest-notes-spring-hateoas[Spring HATEOAS] and
{samples}/rest-notes-spring-data-rest[Spring Data REST] samples contain a `build.gradle`
and `pom.xml` respectively that you may wish to use as a reference. The key parts of
the configuration are described below.

[source,xml,indent=0,subs="verbatim,attributes",role="primary"]
.Maven
----
	<dependency> <1>
		<groupId>org.springframework.restdocs</groupId>
		<artifactId>spring-restdocs-mockmvc</artifactId>
		<version>{project-version}</version>
		<scope>test</scope>
	</dependency>

	<build>
		<plugins>
<<<<<<< HEAD
			<plugin> <2>
				<groupId>org.apache.maven.plugins</groupId>
				<artifactId>maven-surefire-plugin</artifactId>
				<configuration>
					<includes>
						<include>**/*Documentation.java</include>
					</includes>
				</configuration>
			</plugin>
=======
>>>>>>> b6120cd5
			<plugin> <3>
				<groupId>org.asciidoctor</groupId>
				<artifactId>asciidoctor-maven-plugin</artifactId>
				<version>1.5.3</version>
				<executions>
					<execution>
						<id>generate-docs</id>
<<<<<<< HEAD
						<phase>prepare-package</phase> <4>
=======
						<phase>prepare-package</phase> <5>
>>>>>>> b6120cd5
						<goals>
							<goal>process-asciidoc</goal>
						</goals>
						<configuration>
							<backend>html</backend>
							<doctype>book</doctype>
<<<<<<< HEAD
=======
							<attributes>
								<snippets>${snippetsDirectory}</snippets> <4>
							</attributes>
>>>>>>> b6120cd5
						</configuration>
					</execution>
				</executions>
				<dependencies>
					<dependency> <5>
						<groupId>org.springframework.restdocs</groupId>
						<artifactId>spring-restdocs-asciidoctor</artifactId>
						<version>{project-version}</version>
					</dependency>
				</dependencies>
			</plugin>
		</plugins>
	</build>
----
<1> Add a dependency on `spring-restdocs-mockmvc` in the `test` scope. If you want to use
	REST Assured rather than MockMvc, add a dependency on `spring-restdocs-restassured`
<<<<<<< HEAD
	and `com.jayway.restassured:restassured` (REST Assured 2) or
	`io.rest-assured:rest-assured` (REST Assured 3) instead.
<2> Add the SureFire plugin and configure it to include files whose names end with
	`Documentation.java`.
<3> Add the Asciidoctor plugin.
<4> Using `prepare-package` allows the documentation to be
	<<getting-started-build-configuration-maven-packaging, included in the package>>.
<5> Add `spring-restdocs-asciidoctor` as a dependency of the Asciidoctor plugin. This
	will automatically configure the `snippets` attribute for use in your `.adoc` files to
	point to `target/generated-snippets`. It will also allow you to use the `operation`
	block macro.
=======
	instead.
<2> Configure a property to define the output location for generated snippets.
<3> Add the Asciidoctor plugin
<4> Define an attribute named `snippets` that can be used when including the generated
	snippets in your documentation.
<5> Using `prepare-package` allows the documentation to be
	<<getting-started-build-configuration-packaging-the-documentation, included in the
	package>>.
>>>>>>> b6120cd5

[source,indent=0,subs="verbatim,attributes",role="secondary"]
.Gradle
----
	plugins { <1>
		id "org.asciidoctor.convert" version "1.5.3"
	}

	dependencies {
		asciidoctor 'org.springframework.restdocs:spring-restdocs-asciidoctor:{project-version}' <2>
		testCompile 'org.springframework.restdocs:spring-restdocs-mockmvc:{project-version}' <3>
	}

	ext { <4>
		snippetsDir = file('build/generated-snippets')
	}

	test { <5>
		outputs.dir snippetsDir
	}

	asciidoctor { <6>
		inputs.dir snippetsDir <7>
		dependsOn test <8>
	}
----
<1> Apply the Asciidoctor plugin.
<2> Add a dependency on `spring-restdocs-asciidoctor` in the `asciidoctor` configuration.
	This will automatically configure the `snippets` attribute for use in your `.adoc`
	files to point to `build/generated-snippets`. It will also allow you to use the
	`operation` block macro.
<3> Add a dependency on `spring-restdocs-mockmvc` in the `testCompile` configuration. If
	you want to use REST Assured rather than MockMvc, add a dependency on
	`spring-restdocs-restassured` and `com.jayway.restassured:restassured` (REST Assured
	2) or `io.rest-assured:rest-assured` (REST Assured 3) instead.
<4> Configure a property to define the output location for generated snippets.
<5> Configure the `test` task to add the snippets directory as an output.
<6> Configure the `asciidoctor` task
<7> Configure the snippets directory as an input.
<8> Make the task depend on the test task so that the tests are run before the
	documentation is created.


[[getting-started-build-configuration-packaging-the-documentation]]
==== Packaging the documentation

You may want to package the generated documentation in your project's jar file, for
example to have it {spring-boot-docs}/#boot-features-spring-mvc-static-content[served as
static content] by Spring Boot. To do so, configure your project's build so that:

1. The documentation is generated before the jar is built
2. The generated documentation is included in the jar

[source,xml,indent=0,role="primary"]
.Maven
----
	<plugin> <1>
		<groupId>org.asciidoctor</groupId>
		<artifactId>asciidoctor-maven-plugin</artifactId>
		<!-- … -->
	</plugin>
	<plugin> <2>
		<artifactId>maven-resources-plugin</artifactId>
		<version>2.7</version>
		<executions>
			<execution>
				<id>copy-resources</id>
				<phase>prepare-package</phase>
				<goals>
					<goal>copy-resources</goal>
				</goals>
				<configuration> <3>
					<outputDirectory>
						${project.build.outputDirectory}/static/docs
					</outputDirectory>
					<resources>
						<resource>
							<directory>
								${project.build.directory}/generated-docs
							</directory>
						</resource>
					</resources>
				</configuration>
			</execution>
		</executions>
	</plugin>
----
<1> The existing declaration for the Asciidoctor plugin.
<2> The resource plugin must be declared after the Asciidoctor plugin as they are bound
to the same phase (`prepare-package`) and the resource plugin must run after the
Asciidoctor plugin to ensure that the documentation is generated before it's copied.
<3> Copy the generated documentation into the build output's `static/docs` directory,
from where it will be included in the jar file.

[source,indent=0,role="secondary"]
.Gradle
----
	jar {
		dependsOn asciidoctor <1>
		from ("${asciidoctor.outputDir}/html5") { <2>
			into 'static/docs'
		}
	}
----
<1> Ensure that the documentation has been generated before the jar is built.
<2> Copy the generated documentation into the jar's `static/docs` directory.



[[getting-started-documentation-snippets]]
=== Generating documentation snippets
Spring REST Docs uses
{spring-framework-docs}/#spring-mvc-test-framework[Spring's MVC Test framework] or
http://www.rest-assured.io[REST Assured] to make requests to the service that you are
documenting. It then produces documentation snippets for the request and the resulting
response.



[[getting-started-documentation-snippets-setup]]
==== Setting up your tests

Exactly how you setup your tests depends on the test framework that you're using.
Spring REST Docs provides first-class support for JUnit. Other frameworks, such as TestNG,
are also supported although slightly more setup is required.

[[getting-started-documentation-snippets-setup-junit]]
===== Setting up your JUnit tests

When using JUnit, the first step in generating documentation snippets is to declare a
`public` `JUnitRestDocumentation` field that's annotated as a JUnit `@Rule`.


[source,java,indent=0]
----
@Rule
public JUnitRestDocumentation restDocumentation = new JUnitRestDocumentation();
----


By default, the `JUnitRestDocumentation` rule is automatically configured with an output
directory based on your project's build tool:

[cols="2,5"]
|===
| Build tool | Output directory

| Maven
| `target/generated-snippets`

| Gradle
| `build/generated-snippets`

|===

The default can be overridden by providing an output directory when creating the
`JUnitRestDocumentation` instance:

[source,java,indent=0]
----
@Rule
public JUnitRestDocumentation restDocumentation = new JUnitRestDocumentation("custom");
----

Next, provide an `@Before` method to configure MockMvc or REST Assured:

[source,java,indent=0,role="primary"]
.MockMvc
----
include::{examples-dir}/com/example/mockmvc/ExampleApplicationTests.java[tags=setup]
----
<1> The `MockMvc` instance is configured using a `MockMvcRestDocumentationConfigurer`. An
instance of this class can be obtained from the static `documentationConfiguration()`
method on `org.springframework.restdocs.mockmvc.MockMvcRestDocumentation`.

[source,java,indent=0,role="secondary"]
.REST Assured
----
include::{examples-dir}/com/example/restassured/ExampleApplicationTests.java[tags=setup]
----
<1> REST Assured is configured by adding a `RestAssuredRestDocumentationConfigurer` as a
`Filter`. An instance of this class can be obtained from the static
`documentationConfiguration()` method on `RestAssuredRestDocumentation` in the
`org.springframework.restdocs.restassured` or `org.springframework.restdocs.restassured3`
package depending on the version of REST Assured that you are using.

The configurer applies sensible defaults and also provides an API for customizing the
configuration. Refer to the <<configuration, configuration section>> for more information.



===== Setting up your tests without JUnit
[[getting-started-documentation-snippets-setup-manual]]

The configuration when JUnit is not being used is largely similar to when it is being
used. This section describes the key differences. The {samples}/testng[TestNG sample] also
illustrates the approach.

The first difference is that `ManualRestDocumentation` should be used in place of
`JUnitRestDocumentation` and there's no need for the `@Rule` annotation:

[source,java,indent=0]
----
private ManualRestDocumentation restDocumentation = new ManualRestDocumentation();
----

Secondly, `ManualRestDocumentation.beforeTest(Class, String)`
must be called before each test. This can be done as part of the method that is
configuring MockMVC or REST Assured:

[source,java,indent=0,role="primary"]
.MockMvc
----
include::{examples-dir}/com/example/mockmvc/ExampleApplicationTestNgTests.java[tags=setup]
----

[source,java,indent=0,role="secondary"]
.REST Assured
----
include::{examples-dir}/com/example/restassured/ExampleApplicationTestNgTests.java[tags=setup]
----

Lastly, `ManualRestDocumentation.afterTest` must be called after each test. For example,
with TestNG:

[source,java,indent=0]
----
include::{examples-dir}/com/example/restassured/ExampleApplicationTestNgTests.java[tags=teardown]
----

[[getting-started-documentation-snippets-invoking-the-service]]
==== Invoking the RESTful service

Now that the testing framework has been configured, it can be used to invoke the RESTful
service and document the request and response. For example:

[source,java,indent=0,role="primary"]
.MockMvc
----
include::{examples-dir}/com/example/mockmvc/InvokeService.java[tags=invoke-service]
----
<1> Invoke the root (`/`) of the service and indicate that an `application/json` response
is required.
<2> Assert that the service produced the expected response.
<3> Document the call to the service, writing the snippets into a directory named `index`
that will be located beneath the configured output directory. The snippets are written by
a `RestDocumentationResultHandler`. An instance of this class can be obtained from the
static `document` method on
`org.springframework.restdocs.mockmvc.MockMvcRestDocumentation`.

[source,java,indent=0,role="secondary"]
.REST Assured
----
include::{examples-dir}/com/example/restassured/InvokeService.java[tags=invoke-service]
----
<1> Apply the specification that was initialised in the `@Before` method.
<2> Indicate that an `application/json` response is required.
<3> Document the call to the service, writing the snippets into a directory named `index`
that will be located beneath the configured output directory. The snippets are written by
a `RestDocumentationFilter`. An instance of this class can be obtained from the
static `document` method on `RestAssuredRestDocumentation`  in the
`org.springframework.restdocs.restassured` or `org.springframework.restdocs.restassured3`
package depending on the version of REST Assured that you are using.
<4> Invoke the root (`/`) of the service.
<5> Assert that the service produce the expected response.

By default, six snippets are written:

 * `<output-directory>/index/curl-request.adoc`
 * `<output-directory>/index/http-request.adoc`
 * `<output-directory>/index/http-response.adoc`
 * `<output-directory>/index/httpie-request.adoc`
 * `<output-directory>/index/request-body.adoc`
 * `<output-directory>/index/response-body.adoc`

Refer to <<documenting-your-api>> for more information about these and other snippets
that can be produced by Spring REST Docs.



[[getting-started-using-the-snippets]]
=== Using the snippets

Before using the generated snippets, a `.adoc` source file must be created. You can name
the file whatever you like as long as it has a `.adoc` suffix. The result HTML file will
have the same name but with a `.html` suffix. The default location of the source files and
the resulting HTML files depends on whether you are using Maven or Gradle:

[cols="2,5,8"]
|===
| Build tool | Source files | Generated files

| Maven
| `src/main/asciidoc/*.adoc`
| `target/generated-docs/*.html`

| Gradle
| `src/docs/asciidoc/*.adoc`
| `build/asciidoc/html5/*.html`

|===

The generated snippets can then be included in the manually created Asciidoctor file from
above using the
http://asciidoctor.org/docs/asciidoc-syntax-quick-reference/#include-files[include macro].
The `snippets` attribute that is automatically set by `spring-restdocs-asciidoctor`
configured in the <<getting-started-build-configuration, build
configuration>> can be used to reference the snippets output directory. For example:

[source,adoc,indent=0]
----
\include::{snippets}/index/curl-request.adoc[]
----<|MERGE_RESOLUTION|>--- conflicted
+++ resolved
@@ -97,47 +97,25 @@
 
 	<build>
 		<plugins>
-<<<<<<< HEAD
 			<plugin> <2>
-				<groupId>org.apache.maven.plugins</groupId>
-				<artifactId>maven-surefire-plugin</artifactId>
-				<configuration>
-					<includes>
-						<include>**/*Documentation.java</include>
-					</includes>
-				</configuration>
-			</plugin>
-=======
->>>>>>> b6120cd5
-			<plugin> <3>
 				<groupId>org.asciidoctor</groupId>
 				<artifactId>asciidoctor-maven-plugin</artifactId>
 				<version>1.5.3</version>
 				<executions>
 					<execution>
 						<id>generate-docs</id>
-<<<<<<< HEAD
-						<phase>prepare-package</phase> <4>
-=======
-						<phase>prepare-package</phase> <5>
->>>>>>> b6120cd5
+						<phase>prepare-package</phase> <3>
 						<goals>
 							<goal>process-asciidoc</goal>
 						</goals>
 						<configuration>
 							<backend>html</backend>
 							<doctype>book</doctype>
-<<<<<<< HEAD
-=======
-							<attributes>
-								<snippets>${snippetsDirectory}</snippets> <4>
-							</attributes>
->>>>>>> b6120cd5
 						</configuration>
 					</execution>
 				</executions>
 				<dependencies>
-					<dependency> <5>
+					<dependency> <4>
 						<groupId>org.springframework.restdocs</groupId>
 						<artifactId>spring-restdocs-asciidoctor</artifactId>
 						<version>{project-version}</version>
@@ -149,28 +127,15 @@
 ----
 <1> Add a dependency on `spring-restdocs-mockmvc` in the `test` scope. If you want to use
 	REST Assured rather than MockMvc, add a dependency on `spring-restdocs-restassured`
-<<<<<<< HEAD
 	and `com.jayway.restassured:restassured` (REST Assured 2) or
 	`io.rest-assured:rest-assured` (REST Assured 3) instead.
-<2> Add the SureFire plugin and configure it to include files whose names end with
-	`Documentation.java`.
-<3> Add the Asciidoctor plugin.
-<4> Using `prepare-package` allows the documentation to be
+<2> Add the Asciidoctor plugin.
+<3> Using `prepare-package` allows the documentation to be
 	<<getting-started-build-configuration-maven-packaging, included in the package>>.
-<5> Add `spring-restdocs-asciidoctor` as a dependency of the Asciidoctor plugin. This
+<4> Add `spring-restdocs-asciidoctor` as a dependency of the Asciidoctor plugin. This
 	will automatically configure the `snippets` attribute for use in your `.adoc` files to
 	point to `target/generated-snippets`. It will also allow you to use the `operation`
 	block macro.
-=======
-	instead.
-<2> Configure a property to define the output location for generated snippets.
-<3> Add the Asciidoctor plugin
-<4> Define an attribute named `snippets` that can be used when including the generated
-	snippets in your documentation.
-<5> Using `prepare-package` allows the documentation to be
-	<<getting-started-build-configuration-packaging-the-documentation, included in the
-	package>>.
->>>>>>> b6120cd5
 
 [source,indent=0,subs="verbatim,attributes",role="secondary"]
 .Gradle
