/*
 * Copyright 2014-2016 the original author or authors.
 *
 * Licensed under the Apache License, Version 2.0 (the "License");
 * you may not use this file except in compliance with the License.
 * You may obtain a copy of the License at
 *
 *      http://www.apache.org/licenses/LICENSE-2.0
 *
 * Unless required by applicable law or agreed to in writing, software
 * distributed under the License is distributed on an "AS IS" BASIS,
 * WITHOUT WARRANTIES OR CONDITIONS OF ANY KIND, either express or implied.
 * See the License for the specific language governing permissions and
 * limitations under the License.
 */

package org.springframework.restdocs.mockmvc;

import java.util.Map;

import org.springframework.mock.web.MockHttpServletRequest;
import org.springframework.restdocs.RestDocumentationContext;
import org.springframework.restdocs.config.AbstractNestedConfigurer;
import org.springframework.test.web.servlet.request.RequestPostProcessor;
import org.springframework.test.web.servlet.setup.ConfigurableMockMvcBuilder;
import org.springframework.test.web.servlet.setup.MockMvcConfigurer;
import org.springframework.web.context.WebApplicationContext;

/**
 * A configurer that can be used to configure the documented URIs.
 *
 * @author Andy Wilkinson
 */
<<<<<<< HEAD
public class UriConfigurer extends
		AbstractNestedConfigurer<MockMvcRestDocumentationConfigurer> implements
		MockMvcConfigurer {
=======
public class UriConfigurer
		extends AbstractNestedConfigurer<RestDocumentationMockMvcConfigurer> {
>>>>>>> 74f9e272

	/**
	 * The default scheme for documented URIs.
	 *
	 * @see #withScheme(String)
	 */
	public static final String DEFAULT_SCHEME = "http";

	/**
	 * The defalt host for documented URIs.
	 *
	 * @see #withHost(String)
	 */
	public static final String DEFAULT_HOST = "localhost";

	/**
	 * The default port for documented URIs.
	 *
	 * @see #withPort(int)
	 */
	public static final int DEFAULT_PORT = 8080;

	private String scheme = DEFAULT_SCHEME;

	private String host = DEFAULT_HOST;

	private int port = DEFAULT_PORT;

	UriConfigurer(MockMvcRestDocumentationConfigurer parent) {
		super(parent);
	}

	/**
	 * Configures any documented URIs to use the given {@code scheme}. The default is
	 * {@code http}.
	 *
	 * @param scheme The URI scheme
	 * @return {@code this}
	 */
	public UriConfigurer withScheme(String scheme) {
		this.scheme = scheme;
		return this;
	}

	/**
	 * Configures any documented URIs to use the given {@code host}. The default is
	 * {@code localhost}.
	 *
	 * @param host The URI host
	 * @return {@code this}
	 */
	public UriConfigurer withHost(String host) {
		this.host = host;
		return this;
	}

	/**
	 * Configures any documented URIs to use the given {@code port}. The default is
	 * {@code 8080}.
	 *
	 * @param port The URI port
	 * @return {@code this}
	 */
	public UriConfigurer withPort(int port) {
		this.port = port;
		return this;
	}

	@Override
	public void apply(Map<String, Object> configuration, RestDocumentationContext context) {
		MockHttpServletRequest request = (MockHttpServletRequest) configuration
				.get(MockHttpServletRequest.class.getName());
		request.setScheme(this.scheme);
		request.setServerPort(this.port);
		request.setServerName(this.host);
	}

	@Override
	public void afterConfigurerAdded(ConfigurableMockMvcBuilder<?> builder) {
		and().afterConfigurerAdded(builder);
	}

	@Override
	public RequestPostProcessor beforeMockMvcCreated(
			ConfigurableMockMvcBuilder<?> builder, WebApplicationContext context) {
		return and().beforeMockMvcCreated(builder, context);
	}

}<|MERGE_RESOLUTION|>--- conflicted
+++ resolved
@@ -31,14 +31,9 @@
  *
  * @author Andy Wilkinson
  */
-<<<<<<< HEAD
-public class UriConfigurer extends
-		AbstractNestedConfigurer<MockMvcRestDocumentationConfigurer> implements
-		MockMvcConfigurer {
-=======
 public class UriConfigurer
-		extends AbstractNestedConfigurer<RestDocumentationMockMvcConfigurer> {
->>>>>>> 74f9e272
+		extends AbstractNestedConfigurer<MockMvcRestDocumentationConfigurer>
+		implements MockMvcConfigurer {
 
 	/**
 	 * The default scheme for documented URIs.
@@ -108,7 +103,8 @@
 	}
 
 	@Override
-	public void apply(Map<String, Object> configuration, RestDocumentationContext context) {
+	public void apply(Map<String, Object> configuration,
+			RestDocumentationContext context) {
 		MockHttpServletRequest request = (MockHttpServletRequest) configuration
 				.get(MockHttpServletRequest.class.getName());
 		request.setScheme(this.scheme);
