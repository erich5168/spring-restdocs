/*
 * Copyright 2014-2017 the original author or authors.
 *
 * Licensed under the Apache License, Version 2.0 (the "License");
 * you may not use this file except in compliance with the License.
 * You may obtain a copy of the License at
 *
 *      http://www.apache.org/licenses/LICENSE-2.0
 *
 * Unless required by applicable law or agreed to in writing, software
 * distributed under the License is distributed on an "AS IS" BASIS,
 * WITHOUT WARRANTIES OR CONDITIONS OF ANY KIND, either express or implied.
 * See the License for the specific language governing permissions and
 * limitations under the License.
 */

package org.springframework.restdocs.mockmvc;

import java.io.File;
import java.net.URL;
import java.net.URLClassLoader;
import java.util.Arrays;
import java.util.HashMap;
import java.util.List;
import java.util.Map;
import java.util.regex.Pattern;

import javax.servlet.http.Cookie;

import org.junit.After;
import org.junit.Before;
import org.junit.Rule;
import org.junit.Test;
import org.junit.runner.RunWith;

import org.springframework.beans.factory.annotation.Autowired;
import org.springframework.context.annotation.Bean;
import org.springframework.context.annotation.Configuration;
import org.springframework.http.HttpHeaders;
import org.springframework.http.HttpStatus;
import org.springframework.http.MediaType;
import org.springframework.http.ResponseEntity;
import org.springframework.restdocs.JUnitRestDocumentation;
import org.springframework.restdocs.mockmvc.MockMvcRestDocumentationIntegrationTests.TestConfiguration;
import org.springframework.restdocs.test.SnippetMatchers.HttpRequestMatcher;
import org.springframework.test.context.ContextConfiguration;
import org.springframework.test.context.junit4.SpringJUnit4ClassRunner;
import org.springframework.test.context.web.WebAppConfiguration;
import org.springframework.test.web.servlet.MockMvc;
import org.springframework.test.web.servlet.MvcResult;
import org.springframework.test.web.servlet.setup.MockMvcBuilders;
import org.springframework.util.FileSystemUtils;
import org.springframework.web.bind.annotation.RequestMapping;
import org.springframework.web.bind.annotation.RequestMethod;
import org.springframework.web.bind.annotation.RestController;
import org.springframework.web.context.WebApplicationContext;
import org.springframework.web.servlet.config.annotation.EnableWebMvc;

import static org.hamcrest.CoreMatchers.equalTo;
import static org.hamcrest.CoreMatchers.is;
import static org.junit.Assert.assertThat;
import static org.junit.Assert.assertTrue;
import static org.springframework.restdocs.cli.CliDocumentation.curlRequest;
import static org.springframework.restdocs.headers.HeaderDocumentation.headerWithName;
import static org.springframework.restdocs.headers.HeaderDocumentation.responseHeaders;
import static org.springframework.restdocs.hypermedia.HypermediaDocumentation.linkWithRel;
import static org.springframework.restdocs.hypermedia.HypermediaDocumentation.links;
import static org.springframework.restdocs.mockmvc.IterableEnumeration.iterable;
import static org.springframework.restdocs.mockmvc.MockMvcRestDocumentation.document;
import static org.springframework.restdocs.mockmvc.MockMvcRestDocumentation.documentationConfiguration;
import static org.springframework.restdocs.mockmvc.RestDocumentationRequestBuilders.get;
import static org.springframework.restdocs.operation.preprocess.Preprocessors.maskLinks;
import static org.springframework.restdocs.operation.preprocess.Preprocessors.preprocessRequest;
import static org.springframework.restdocs.operation.preprocess.Preprocessors.preprocessResponse;
import static org.springframework.restdocs.operation.preprocess.Preprocessors.prettyPrint;
import static org.springframework.restdocs.operation.preprocess.Preprocessors.removeHeaders;
import static org.springframework.restdocs.operation.preprocess.Preprocessors.replacePattern;
import static org.springframework.restdocs.payload.PayloadDocumentation.fieldWithPath;
import static org.springframework.restdocs.payload.PayloadDocumentation.requestFields;
import static org.springframework.restdocs.payload.PayloadDocumentation.responseFields;
import static org.springframework.restdocs.payload.PayloadDocumentation.subsectionWithPath;
import static org.springframework.restdocs.request.RequestDocumentation.parameterWithName;
import static org.springframework.restdocs.request.RequestDocumentation.partWithName;
import static org.springframework.restdocs.request.RequestDocumentation.pathParameters;
import static org.springframework.restdocs.request.RequestDocumentation.requestParameters;
import static org.springframework.restdocs.request.RequestDocumentation.requestParts;
import static org.springframework.restdocs.snippet.Attributes.attributes;
import static org.springframework.restdocs.snippet.Attributes.key;
import static org.springframework.restdocs.templates.TemplateFormats.asciidoctor;
import static org.springframework.restdocs.templates.TemplateFormats.markdown;
import static org.springframework.restdocs.test.SnippetMatchers.codeBlock;
import static org.springframework.restdocs.test.SnippetMatchers.httpRequest;
import static org.springframework.restdocs.test.SnippetMatchers.httpResponse;
import static org.springframework.restdocs.test.SnippetMatchers.snippet;
import static org.springframework.test.web.servlet.request.MockMvcRequestBuilders.fileUpload;
import static org.springframework.test.web.servlet.request.MockMvcRequestBuilders.post;
import static org.springframework.test.web.servlet.result.MockMvcResultMatchers.status;

/**
 * Integration tests for using Spring REST Docs with Spring Test's MockMvc.
 *
 * @author Andy Wilkinson
 * @author Dewet Diener
 */
@RunWith(SpringJUnit4ClassRunner.class)
@WebAppConfiguration
@ContextConfiguration(classes = TestConfiguration.class)
public class MockMvcRestDocumentationIntegrationTests {

	@Rule
	public JUnitRestDocumentation restDocumentation = new JUnitRestDocumentation();

	@Autowired
	private WebApplicationContext context;

	@Before
	public void deleteSnippets() {
		FileSystemUtils.deleteRecursively(new File("build/generated-snippets"));
	}

	@After
	public void clearOutputDirSystemProperty() {
		System.clearProperty("org.springframework.restdocs.outputDir");
	}

	@Test
	public void basicSnippetGeneration() throws Exception {
		MockMvc mockMvc = MockMvcBuilders.webAppContextSetup(this.context)
				.apply(new MockMvcRestDocumentationConfigurer(this.restDocumentation)
						.snippets().withEncoding("UTF-8"))
				.build();

		mockMvc.perform(get("/").accept(MediaType.APPLICATION_JSON))
				.andExpect(status().isOk()).andDo(document("basic"));
		assertExpectedSnippetFilesExist(new File("build/generated-snippets/basic"),
				"http-request.adoc", "http-response.adoc", "curl-request.adoc");
	}

	@Test
	public void markdownSnippetGeneration() throws Exception {
		MockMvc mockMvc = MockMvcBuilders.webAppContextSetup(this.context)
				.apply(new MockMvcRestDocumentationConfigurer(this.restDocumentation)
						.snippets().withEncoding("UTF-8").withTemplateFormat(markdown()))
				.build();

		mockMvc.perform(get("/").accept(MediaType.APPLICATION_JSON))
				.andExpect(status().isOk()).andDo(document("basic-markdown"));
		assertExpectedSnippetFilesExist(
				new File("build/generated-snippets/basic-markdown"), "http-request.md",
				"http-response.md", "curl-request.md");
	}

	@Test
	public void curlSnippetWithContent() throws Exception {
		MockMvc mockMvc = MockMvcBuilders.webAppContextSetup(this.context)
				.apply(documentationConfiguration(this.restDocumentation)).build();

		mockMvc.perform(post("/").accept(MediaType.APPLICATION_JSON).content("content"))
				.andExpect(status().isOk()).andDo(document("curl-snippet-with-content"));
		assertThat(
				new File(
						"build/generated-snippets/curl-snippet-with-content/curl-request.adoc"),
				is(snippet(asciidoctor()).withContents(codeBlock(asciidoctor(), "bash")
						.content("$ curl " + "'http://localhost:8080/' -i -X POST "
								+ "-H 'Accept: application/json' -d 'content'"))));
	}

	@Test
	public void curlSnippetWithCookies() throws Exception {
		MockMvc mockMvc = MockMvcBuilders.webAppContextSetup(this.context)
				.apply(documentationConfiguration(this.restDocumentation)).build();

		mockMvc.perform(get("/").accept(MediaType.APPLICATION_JSON)
				.cookie(new Cookie("cookieName", "cookieVal"))).andExpect(status().isOk())
				.andDo(document("curl-snippet-with-cookies"));
		assertThat(
				new File(
						"build/generated-snippets/curl-snippet-with-cookies/curl-request.adoc"),
				is(snippet(asciidoctor()).withContents(codeBlock(asciidoctor(), "bash")
						.content("$ curl " + "'http://localhost:8080/' -i "
								+ "-H 'Accept: application/json' --cookie 'cookieName=cookieVal'"))));
	}

	@Test
	public void curlSnippetWithQueryStringOnPost() throws Exception {
		MockMvc mockMvc = MockMvcBuilders.webAppContextSetup(this.context)
				.apply(documentationConfiguration(this.restDocumentation)).build();
		mockMvc.perform(post("/?foo=bar").param("foo", "bar").param("a", "alpha")
				.accept(MediaType.APPLICATION_JSON)).andExpect(status().isOk())
				.andDo(document("curl-snippet-with-query-string"));
		assertThat(
				new File(
						"build/generated-snippets/curl-snippet-with-query-string/curl-request.adoc"),
				is(snippet(asciidoctor())
						.withContents(codeBlock(asciidoctor(), "bash").content("$ curl "
								+ "'http://localhost:8080/?foo=bar' -i -X POST "
								+ "-H 'Accept: application/json' -d 'a=alpha'"))));
	}

	@Test
	public void curlSnippetWithContentAndParametersOnPost() throws Exception {
		MockMvc mockMvc = MockMvcBuilders.webAppContextSetup(this.context)
				.apply(documentationConfiguration(this.restDocumentation)).build();
		mockMvc.perform(post("/").param("a", "alpha").accept(MediaType.APPLICATION_JSON)
				.content("some content")).andExpect(status().isOk())
				.andDo(document("curl-snippet-with-content-and-parameters"));
		assertThat(
				new File(
						"build/generated-snippets/curl-snippet-with-content-and-parameters/curl-request.adoc"),
				is(snippet(asciidoctor())
						.withContents(codeBlock(asciidoctor(), "bash").content("$ curl "
								+ "'http://localhost:8080/?a=alpha' -i -X POST "
								+ "-H 'Accept: application/json' -d 'some content'"))));
	}

	@Test
	public void httpieSnippetWithContent() throws Exception {
		MockMvc mockMvc = MockMvcBuilders.webAppContextSetup(this.context)
				.apply(documentationConfiguration(this.restDocumentation)).build();

		mockMvc.perform(post("/").accept(MediaType.APPLICATION_JSON).content("content"))
				.andExpect(status().isOk())
				.andDo(document("httpie-snippet-with-content"));
		assertThat(
				new File(
						"build/generated-snippets/httpie-snippet-with-content/httpie-request.adoc"),
				is(snippet(asciidoctor()).withContents(codeBlock(asciidoctor(), "bash")
						.content("$ echo 'content' | http POST 'http://localhost:8080/'"
								+ " 'Accept:application/json'"))));
	}

	@Test
	public void httpieSnippetWithCookies() throws Exception {
		MockMvc mockMvc = MockMvcBuilders.webAppContextSetup(this.context)
				.apply(documentationConfiguration(this.restDocumentation)).build();

		mockMvc.perform(get("/").accept(MediaType.APPLICATION_JSON)
				.cookie(new Cookie("cookieName", "cookieVal"))).andExpect(status().isOk())
				.andDo(document("httpie-snippet-with-cookies"));
		assertThat(
				new File(
						"build/generated-snippets/httpie-snippet-with-cookies/httpie-request.adoc"),
				is(snippet(asciidoctor()).withContents(codeBlock(asciidoctor(), "bash")
						.content("$ http GET 'http://localhost:8080/'"
								+ " 'Accept:application/json' 'Cookie:cookieName=cookieVal'"))));
	}

	@Test
	public void httpieSnippetWithQueryStringOnPost() throws Exception {
		MockMvc mockMvc = MockMvcBuilders.webAppContextSetup(this.context)
				.apply(documentationConfiguration(this.restDocumentation)).build();
		mockMvc.perform(post("/?foo=bar").param("foo", "bar").param("a", "alpha")
				.accept(MediaType.APPLICATION_JSON)).andExpect(status().isOk())
				.andDo(document("httpie-snippet-with-query-string"));
		assertThat(
				new File(
						"build/generated-snippets/httpie-snippet-with-query-string/httpie-request.adoc"),
				is(snippet(asciidoctor())
						.withContents(codeBlock(asciidoctor(), "bash").content("$ http "
								+ "--form POST 'http://localhost:8080/?foo=bar' "
								+ "'Accept:application/json' 'a=alpha'"))));
	}

	@Test
	public void httpieSnippetWithContentAndParametersOnPost() throws Exception {
		MockMvc mockMvc = MockMvcBuilders.webAppContextSetup(this.context)
				.apply(documentationConfiguration(this.restDocumentation)).build();
		mockMvc.perform(post("/").param("a", "alpha").content("some content")
				.accept(MediaType.APPLICATION_JSON)).andExpect(status().isOk())
				.andDo(document("httpie-snippet-post-with-content-and-parameters"));
		assertThat(
				new File(
						"build/generated-snippets/httpie-snippet-post-with-content-and-parameters/httpie-request.adoc"),
				is(snippet(asciidoctor()).withContents(codeBlock(asciidoctor(), "bash")
						.content("$ echo " + "'some content' | http POST "
								+ "'http://localhost:8080/?a=alpha' "
								+ "'Accept:application/json'"))));
	}

	@Test
	public void linksSnippet() throws Exception {
		MockMvc mockMvc = MockMvcBuilders.webAppContextSetup(this.context)
				.apply(documentationConfiguration(this.restDocumentation)).build();

		mockMvc.perform(get("/").accept(MediaType.APPLICATION_JSON))
				.andExpect(status().isOk()).andDo(document("links",
						links(linkWithRel("rel").description("The description"))));

		assertExpectedSnippetFilesExist(new File("build/generated-snippets/links"),
				"http-request.adoc", "http-response.adoc", "curl-request.adoc",
				"links.adoc");
	}

	@Test
	public void pathParametersSnippet() throws Exception {
		MockMvc mockMvc = MockMvcBuilders.webAppContextSetup(this.context)
				.apply(documentationConfiguration(this.restDocumentation)).build();

		mockMvc.perform(get("{foo}", "/").accept(MediaType.APPLICATION_JSON))
				.andExpect(status().isOk()).andDo(document("links", pathParameters(
						parameterWithName("foo").description("The description"))));

		assertExpectedSnippetFilesExist(new File("build/generated-snippets/links"),
				"http-request.adoc", "http-response.adoc", "curl-request.adoc",
				"path-parameters.adoc");
	}

	@Test
	public void requestParametersSnippet() throws Exception {
		MockMvc mockMvc = MockMvcBuilders.webAppContextSetup(this.context)
				.apply(documentationConfiguration(this.restDocumentation)).build();

		mockMvc.perform(get("/").param("foo", "bar").accept(MediaType.APPLICATION_JSON))
				.andExpect(status().isOk()).andDo(document("links", requestParameters(
						parameterWithName("foo").description("The description"))));

		assertExpectedSnippetFilesExist(new File("build/generated-snippets/links"),
				"http-request.adoc", "http-response.adoc", "curl-request.adoc",
				"request-parameters.adoc");
	}

	@Test
	public void requestFieldsSnippet() throws Exception {
		MockMvc mockMvc = MockMvcBuilders.webAppContextSetup(this.context)
				.apply(documentationConfiguration(this.restDocumentation)).build();

		mockMvc.perform(get("/").param("foo", "bar").content("{\"a\":\"alpha\"}")
				.accept(MediaType.APPLICATION_JSON)).andExpect(status().isOk())
				.andDo(document("links", requestFields(
						fieldWithPath("a").description("The description"))));

		assertExpectedSnippetFilesExist(new File("build/generated-snippets/links"),
				"http-request.adoc", "http-response.adoc", "curl-request.adoc",
				"request-fields.adoc");
	}

	@Test
	public void requestPartsSnippet() throws Exception {
		MockMvc mockMvc = MockMvcBuilders.webAppContextSetup(this.context)
				.apply(documentationConfiguration(this.restDocumentation)).build();

		mockMvc.perform(fileUpload("/upload").file("foo", "bar".getBytes()))
				.andExpect(status().isOk()).andDo(document("request-parts", requestParts(
						partWithName("foo").description("The description"))));

		assertExpectedSnippetFilesExist(
				new File("build/generated-snippets/request-parts"), "http-request.adoc",
				"http-response.adoc", "curl-request.adoc", "request-parts.adoc");
	}

	@Test
	public void responseFieldsSnippet() throws Exception {
		MockMvc mockMvc = MockMvcBuilders.webAppContextSetup(this.context)
				.apply(documentationConfiguration(this.restDocumentation)).build();

		mockMvc.perform(get("/").param("foo", "bar").accept(MediaType.APPLICATION_JSON))
				.andExpect(status().isOk())
				.andDo(document("links",
<<<<<<< HEAD
						responseFields(fieldWithPath("a").description("The description"),
								subsectionWithPath("links")
										.description("Links to other resources"))));
=======
						responseFields(fieldWithPath("a")
								.description("The description"),
						fieldWithPath("links").description("Links to other resources"))));
>>>>>>> 727f6ccd

		assertExpectedSnippetFilesExist(new File("build/generated-snippets/links"),
				"http-request.adoc", "http-response.adoc", "curl-request.adoc",
				"response-fields.adoc");
	}

	@Test
	public void parameterizedOutputDirectory() throws Exception {
		MockMvc mockMvc = MockMvcBuilders.webAppContextSetup(this.context)
				.apply(documentationConfiguration(this.restDocumentation)).build();

		mockMvc.perform(get("/").accept(MediaType.APPLICATION_JSON))
				.andExpect(status().isOk()).andDo(document("{method-name}"));
		assertExpectedSnippetFilesExist(
				new File("build/generated-snippets/parameterized-output-directory"),
				"http-request.adoc", "http-response.adoc", "curl-request.adoc");
	}

	@Test
	public void multiStep() throws Exception {
		MockMvc mockMvc = MockMvcBuilders.webAppContextSetup(this.context)
				.apply(documentationConfiguration(this.restDocumentation))
				.alwaysDo(document("{method-name}-{step}")).build();

		mockMvc.perform(get("/").accept(MediaType.APPLICATION_JSON))
				.andExpect(status().isOk());
		assertExpectedSnippetFilesExist(
				new File("build/generated-snippets/multi-step-1/"), "http-request.adoc",
				"http-response.adoc", "curl-request.adoc");

		mockMvc.perform(get("/").accept(MediaType.APPLICATION_JSON))
				.andExpect(status().isOk());
		assertExpectedSnippetFilesExist(
				new File("build/generated-snippets/multi-step-2/"), "http-request.adoc",
				"http-response.adoc", "curl-request.adoc");

		mockMvc.perform(get("/").accept(MediaType.APPLICATION_JSON))
				.andExpect(status().isOk());
		assertExpectedSnippetFilesExist(
				new File("build/generated-snippets/multi-step-3/"), "http-request.adoc",
				"http-response.adoc", "curl-request.adoc");
	}

	@Test
	public void alwaysDoWithAdditionalSnippets() throws Exception {
		RestDocumentationResultHandler documentation = document("{method-name}-{step}");
		MockMvc mockMvc = MockMvcBuilders.webAppContextSetup(this.context)
				.apply(documentationConfiguration(this.restDocumentation))
				.alwaysDo(documentation).build();

		mockMvc.perform(get("/").accept(MediaType.APPLICATION_JSON))
				.andExpect(status().isOk()).andDo(documentation.document(
						responseHeaders(headerWithName("a").description("one"))));

		assertExpectedSnippetFilesExist(
				new File(
						"build/generated-snippets/always-do-with-additional-snippets-1/"),
				"http-request.adoc", "http-response.adoc", "curl-request.adoc",
				"response-headers.adoc");
	}

	@Test
	public void preprocessedRequest() throws Exception {
		MockMvc mockMvc = MockMvcBuilders.webAppContextSetup(this.context)
				.apply(documentationConfiguration(this.restDocumentation)).build();

		Pattern pattern = Pattern.compile("(\"alpha\")");

		MvcResult result = mockMvc
				.perform(get("/").header("a", "alpha").header("b", "bravo")
						.contentType(MediaType.APPLICATION_JSON)
						.accept(MediaType.APPLICATION_JSON).content("{\"a\":\"alpha\"}"))
				.andExpect(status().isOk()).andDo(document("original-request"))
				.andDo(document("preprocessed-request",
						preprocessRequest(prettyPrint(),
								removeHeaders("a", HttpHeaders.HOST,
										HttpHeaders.CONTENT_LENGTH),
								replacePattern(pattern, "\"<<beta>>\""))))
				.andReturn();

		HttpRequestMatcher originalRequest = httpRequest(asciidoctor(), RequestMethod.GET,
				"/");
		for (String headerName : iterable(result.getRequest().getHeaderNames())) {
			originalRequest.header(headerName, result.getRequest().getHeader(headerName));
		}
		assertThat(
				new File("build/generated-snippets/original-request/http-request.adoc"),
<<<<<<< HEAD
				is(snippet(
						asciidoctor())
								.withContents(
										httpRequest(asciidoctor(), RequestMethod.GET, "/")
												.header("Content-Type",
														"application/json")
												.header("a", "alpha").header("b", "bravo")
												.header("Accept",
														MediaType.APPLICATION_JSON_VALUE)
										.header("Host", "localhost:8080")
										.header("Content-Length", "13")
										.content("{\"a\":\"alpha\"}"))));
		String prettyPrinted = String.format("{%n  \"a\" : \"<<beta>>\"%n}");
		assertThat(new File(
				"build/generated-snippets/preprocessed-request/http-request.adoc"), is(
						snippet(asciidoctor())
								.withContents(
										httpRequest(asciidoctor(), RequestMethod.GET, "/")
												.header("Content-Type",
														"application/json")
												.header("b", "bravo")
												.header("Accept",
														MediaType.APPLICATION_JSON_VALUE)
										.content(prettyPrinted))));
=======
				is(snippet(asciidoctor()).withContents(originalRequest
						.header("Host", "localhost:8080").header("Content-Length", "13")
						.content("{\"a\":\"alpha\"}"))));
		HttpRequestMatcher preprocessedRequest = httpRequest(asciidoctor(),
				RequestMethod.GET, "/");
		List<String> removedHeaders = Arrays.asList("a", HttpHeaders.HOST,
				HttpHeaders.CONTENT_LENGTH);
		for (String headerName : iterable(result.getRequest().getHeaderNames())) {
			if (!removedHeaders.contains(headerName)) {
				preprocessedRequest.header(headerName,
						result.getRequest().getHeader(headerName));
			}
		}
		String prettyPrinted = String.format("{%n  \"a\" : \"<<beta>>\"%n}");
		assertThat(
				new File(
						"build/generated-snippets/preprocessed-request/http-request.adoc"),
				is(snippet(asciidoctor())
						.withContents(preprocessedRequest.content(prettyPrinted))));
>>>>>>> 727f6ccd
	}

	@Test
	public void preprocessedResponse() throws Exception {
		MockMvc mockMvc = MockMvcBuilders.webAppContextSetup(this.context)
				.apply(documentationConfiguration(this.restDocumentation)).build();

		Pattern pattern = Pattern.compile("(\"alpha\")");

		mockMvc.perform(get("/").accept(MediaType.APPLICATION_JSON))
				.andExpect(status().isOk()).andDo(document("original-response"))
				.andDo(document("preprocessed-response",
						preprocessResponse(prettyPrint(), maskLinks(), removeHeaders("a"),
								replacePattern(pattern, "\"<<beta>>\""))));

		String original = "{\"a\":\"alpha\",\"links\":[{\"rel\":\"rel\","
				+ "\"href\":\"href\"}]}";
		assertThat(
				new File("build/generated-snippets/original-response/http-response.adoc"),
				is(snippet(asciidoctor()).withContents(
						httpResponse(asciidoctor(), HttpStatus.OK).header("a", "alpha")
								.header("Content-Type", "application/json;charset=UTF-8")
								.header(HttpHeaders.CONTENT_LENGTH,
										original.getBytes().length)
								.content(original))));
		String prettyPrinted = String.format("{%n  \"a\" : \"<<beta>>\",%n  \"links\" : "
				+ "[ {%n    \"rel\" : \"rel\",%n    \"href\" : \"...\"%n  } ]%n}");
		assertThat(
				new File(
						"build/generated-snippets/preprocessed-response/http-response.adoc"),
				is(snippet(asciidoctor())
						.withContents(httpResponse(asciidoctor(), HttpStatus.OK)
								.header("Content-Type", "application/json;charset=UTF-8")
								.header(HttpHeaders.CONTENT_LENGTH,
										prettyPrinted.getBytes().length)
								.content(prettyPrinted))));
	}

	@Test
	public void customSnippetTemplate() throws Exception {
		MockMvc mockMvc = MockMvcBuilders.webAppContextSetup(this.context)
				.apply(documentationConfiguration(this.restDocumentation)).build();

		ClassLoader classLoader = new URLClassLoader(new URL[] {
				new File("src/test/resources/custom-snippet-templates").toURI().toURL() },
				getClass().getClassLoader());
		ClassLoader previous = Thread.currentThread().getContextClassLoader();
		Thread.currentThread().setContextClassLoader(classLoader);
		try {
			mockMvc.perform(get("/").accept(MediaType.APPLICATION_JSON))
					.andExpect(status().isOk())
					.andDo(document("custom-snippet-template"));
		}
		finally {
			Thread.currentThread().setContextClassLoader(previous);
		}
		assertThat(
				new File(
						"build/generated-snippets/custom-snippet-template/curl-request.adoc"),
				is(snippet(asciidoctor()).withContents(equalTo("Custom curl request"))));

		mockMvc.perform(get("/")).andDo(document("index", curlRequest(
				attributes(key("title").value("Access the index using curl")))));
	}

	@Test
	public void customContextPath() throws Exception {
		MockMvc mockMvc = MockMvcBuilders.webAppContextSetup(this.context)
				.apply(documentationConfiguration(this.restDocumentation)).build();

		mockMvc.perform(
				get("/custom/").contextPath("/custom").accept(MediaType.APPLICATION_JSON))
				.andExpect(status().isOk()).andDo(document("custom-context-path"));
		assertThat(
				new File(
						"build/generated-snippets/custom-context-path/curl-request.adoc"),
				is(snippet(asciidoctor())
						.withContents(codeBlock(asciidoctor(), "bash").content(
								"$ curl 'http://localhost:8080/custom/' -i -H 'Accept: application/json'"))));
	}

	@Test
	public void multiPart() throws Exception {
		MockMvc mockMvc = MockMvcBuilders.webAppContextSetup(this.context)
				.apply(documentationConfiguration(this.restDocumentation)).build();
		mockMvc.perform(fileUpload("/upload").file("test", "content".getBytes()))
				.andExpect(status().isOk()).andDo(document("upload",
						requestParts(partWithName("test").description("Foo"))));
	}

	private void assertExpectedSnippetFilesExist(File directory, String... snippets) {
		for (String snippet : snippets) {
			assertTrue(new File(directory, snippet).isFile());
		}
	}

	/**
	 * Test configuration that enables Spring MVC.
	 */
	@Configuration
	@EnableWebMvc
	static class TestConfiguration {

		@Bean
		public TestController testController() {
			return new TestController();
		}

	}

	@RestController
	private static class TestController {

		@RequestMapping(value = "/", produces = "application/json;charset=UTF-8")
		public ResponseEntity<Map<String, Object>> foo() {
			Map<String, Object> response = new HashMap<>();
			response.put("a", "alpha");
			Map<String, String> link = new HashMap<>();
			link.put("rel", "rel");
			link.put("href", "href");
			response.put("links", Arrays.asList(link));
			HttpHeaders headers = new HttpHeaders();
			headers.add("a", "alpha");
			return new ResponseEntity<>(response, headers, HttpStatus.OK);
		}

		@RequestMapping(value = "/company/5", produces = MediaType.APPLICATION_JSON_VALUE)
		public String bar() {
			return "{\"companyName\": \"FooBar\",\"employee\": [{\"name\": \"Lorem\",\"age\": \"42\"},{\"name\": \"Ipsum\",\"age\": \"24\"}]}";
		}

		@RequestMapping(value = "/upload", consumes = MediaType.MULTIPART_FORM_DATA_VALUE)
		public void upload() {

		}

	}

}<|MERGE_RESOLUTION|>--- conflicted
+++ resolved
@@ -356,15 +356,9 @@
 		mockMvc.perform(get("/").param("foo", "bar").accept(MediaType.APPLICATION_JSON))
 				.andExpect(status().isOk())
 				.andDo(document("links",
-<<<<<<< HEAD
 						responseFields(fieldWithPath("a").description("The description"),
 								subsectionWithPath("links")
 										.description("Links to other resources"))));
-=======
-						responseFields(fieldWithPath("a")
-								.description("The description"),
-						fieldWithPath("links").description("Links to other resources"))));
->>>>>>> 727f6ccd
 
 		assertExpectedSnippetFilesExist(new File("build/generated-snippets/links"),
 				"http-request.adoc", "http-response.adoc", "curl-request.adoc",
@@ -452,32 +446,6 @@
 		}
 		assertThat(
 				new File("build/generated-snippets/original-request/http-request.adoc"),
-<<<<<<< HEAD
-				is(snippet(
-						asciidoctor())
-								.withContents(
-										httpRequest(asciidoctor(), RequestMethod.GET, "/")
-												.header("Content-Type",
-														"application/json")
-												.header("a", "alpha").header("b", "bravo")
-												.header("Accept",
-														MediaType.APPLICATION_JSON_VALUE)
-										.header("Host", "localhost:8080")
-										.header("Content-Length", "13")
-										.content("{\"a\":\"alpha\"}"))));
-		String prettyPrinted = String.format("{%n  \"a\" : \"<<beta>>\"%n}");
-		assertThat(new File(
-				"build/generated-snippets/preprocessed-request/http-request.adoc"), is(
-						snippet(asciidoctor())
-								.withContents(
-										httpRequest(asciidoctor(), RequestMethod.GET, "/")
-												.header("Content-Type",
-														"application/json")
-												.header("b", "bravo")
-												.header("Accept",
-														MediaType.APPLICATION_JSON_VALUE)
-										.content(prettyPrinted))));
-=======
 				is(snippet(asciidoctor()).withContents(originalRequest
 						.header("Host", "localhost:8080").header("Content-Length", "13")
 						.content("{\"a\":\"alpha\"}"))));
@@ -497,7 +465,6 @@
 						"build/generated-snippets/preprocessed-request/http-request.adoc"),
 				is(snippet(asciidoctor())
 						.withContents(preprocessedRequest.content(prettyPrinted))));
->>>>>>> 727f6ccd
 	}
 
 	@Test
