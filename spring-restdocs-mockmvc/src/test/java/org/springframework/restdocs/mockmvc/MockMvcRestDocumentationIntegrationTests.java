--- conflicted
+++ resolved
@@ -92,16 +92,7 @@
 import static org.springframework.restdocs.request.RequestDocumentation.pathParameters;
 import static org.springframework.restdocs.request.RequestDocumentation.requestParameters;
 import static org.springframework.restdocs.request.RequestDocumentation.requestParts;
-<<<<<<< HEAD
-import static org.springframework.restdocs.templates.TemplateFormats.asciidoctor;
-import static org.springframework.restdocs.templates.TemplateFormats.markdown;
-import static org.springframework.restdocs.test.SnippetConditions.codeBlock;
-import static org.springframework.restdocs.test.SnippetConditions.httpRequest;
-import static org.springframework.restdocs.test.SnippetConditions.httpResponse;
 import static org.springframework.test.web.servlet.request.MockMvcRequestBuilders.multipart;
-=======
-import static org.springframework.test.web.servlet.request.MockMvcRequestBuilders.fileUpload;
->>>>>>> 244a7342
 import static org.springframework.test.web.servlet.request.MockMvcRequestBuilders.post;
 import static org.springframework.test.web.servlet.result.MockMvcResultMatchers.status;
 
@@ -487,11 +478,12 @@
 						.accept(MediaType.APPLICATION_JSON).content("{\"a\":\"alpha\"}"))
 				.andDo(document("default-preprocessed-request")).andReturn();
 
-		HttpRequestCondition preprocessedRequest = httpRequest(asciidoctor(),
-				RequestMethod.GET, "/");
+		HttpRequestCondition preprocessedRequest = httpRequest(
+				TemplateFormats.asciidoctor(), RequestMethod.GET, "/");
 		List<String> removedHeaders = Arrays.asList("a", HttpHeaders.HOST,
 				HttpHeaders.CONTENT_LENGTH);
-		for (String headerName : iterable(result.getRequest().getHeaderNames())) {
+		for (String headerName : IterableEnumeration
+				.of(result.getRequest().getHeaderNames())) {
 			if (!removedHeaders.contains(headerName)) {
 				preprocessedRequest.header(headerName,
 						result.getRequest().getHeader(headerName));
@@ -555,11 +547,13 @@
 				+ "[ {%n    \"rel\" : \"rel\",%n    \"href\" : \"...\"%n  } ]%n}");
 		assertThat(new File(
 				"build/generated-snippets/default-preprocessed-response/http-response.adoc"))
-						.has(content(httpResponse(asciidoctor(), HttpStatus.OK)
-								.header("Content-Type", "application/json;charset=UTF-8")
-								.header(HttpHeaders.CONTENT_LENGTH,
-										prettyPrinted.getBytes().length)
-								.content(prettyPrinted)));
+						.has(content(
+								httpResponse(TemplateFormats.asciidoctor(), HttpStatus.OK)
+										.header("Content-Type",
+												"application/json;charset=UTF-8")
+										.header(HttpHeaders.CONTENT_LENGTH,
+												prettyPrinted.getBytes().length)
+										.content(prettyPrinted)));
 	}
 
 	@Test
