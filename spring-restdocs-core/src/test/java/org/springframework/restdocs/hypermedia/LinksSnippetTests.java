--- conflicted
+++ resolved
@@ -20,15 +20,8 @@
 import java.util.Arrays;
 
 import org.junit.Test;
-<<<<<<< HEAD
+
 import org.springframework.restdocs.AbstractSnippetTests;
-=======
-import org.junit.rules.ExpectedException;
-
-import org.springframework.core.io.FileSystemResource;
-import org.springframework.restdocs.operation.OperationResponse;
-import org.springframework.restdocs.snippet.SnippetException;
->>>>>>> 74f9e272
 import org.springframework.restdocs.templates.TemplateEngine;
 import org.springframework.restdocs.templates.TemplateFormat;
 import org.springframework.restdocs.templates.TemplateResourceResolver;
@@ -47,57 +40,20 @@
  */
 public class LinksSnippetTests extends AbstractSnippetTests {
 
-<<<<<<< HEAD
 	public LinksSnippetTests(String name, TemplateFormat templateFormat) {
 		super(name, templateFormat);
-=======
-	@Rule
-	public ExpectedSnippet snippet = new ExpectedSnippet();
-
-	@Rule
-	public ExpectedException thrown = ExpectedException.none();
-
-	@Test
-	public void undocumentedLink() throws IOException {
-		this.thrown.expect(SnippetException.class);
-		this.thrown.expectMessage(equalTo(
-				"Links with the following relations were not" + " documented: [foo]"));
-		new LinksSnippet(new StubLinkExtractor().withLinks(new Link("foo", "bar")),
-				Collections.<LinkDescriptor>emptyList())
-						.document(new OperationBuilder("undocumented-link",
-								this.snippet.getOutputDirectory()).build());
->>>>>>> 74f9e272
 	}
 
 	@Test
 	public void ignoredLink() throws IOException {
 		this.snippet.expectLinks("ignored-link").withContents(
 				tableWithHeader("Relation", "Description").row("b", "Link b"));
-<<<<<<< HEAD
-		new LinksSnippet(new StubLinkExtractor().withLinks(new Link("a", "alpha"),
-				new Link("b", "bravo")), Arrays.asList(new LinkDescriptor("a").ignored(),
-				new LinkDescriptor("b").description("Link b"))).document(operationBuilder(
-				"ignored-link").build());
-=======
 		new LinksSnippet(
 				new StubLinkExtractor().withLinks(new Link("a", "alpha"),
 						new Link("b", "bravo")),
 				Arrays.asList(new LinkDescriptor("a").ignored(),
 						new LinkDescriptor("b").description("Link b")))
-								.document(new OperationBuilder("ignored-link",
-										this.snippet.getOutputDirectory()).build());
-	}
-
-	@Test
-	public void missingLink() throws IOException {
-		this.thrown.expect(SnippetException.class);
-		this.thrown.expectMessage(equalTo("Links with the following relations were not"
-				+ " found in the response: [foo]"));
-		new LinksSnippet(new StubLinkExtractor(),
-				Arrays.asList(new LinkDescriptor("foo").description("bar")))
-						.document(new OperationBuilder("missing-link",
-								this.snippet.getOutputDirectory()).build());
->>>>>>> 74f9e272
+								.document(operationBuilder("ignored-link").build());
 	}
 
 	@Test
@@ -106,40 +62,16 @@
 				tableWithHeader("Relation", "Description").row("foo", "bar"));
 		new LinksSnippet(new StubLinkExtractor().withLinks(new Link("foo", "blah")),
 				Arrays.asList(new LinkDescriptor("foo").description("bar").optional()))
-<<<<<<< HEAD
-				.document(operationBuilder("documented-optional-link").build());
-=======
-						.document(new OperationBuilder("documented-optional-link",
-								this.snippet.getOutputDirectory()).build());
->>>>>>> 74f9e272
+						.document(operationBuilder("documented-optional-link").build());
 	}
 
 	@Test
 	public void missingOptionalLink() throws IOException {
 		this.snippet.expectLinks("missing-optional-link").withContents(
 				tableWithHeader("Relation", "Description").row("foo", "bar"));
-<<<<<<< HEAD
-		new LinksSnippet(new StubLinkExtractor(), Arrays.asList(new LinkDescriptor("foo")
-				.description("bar").optional()))
-				.document(operationBuilder("missing-optional-link").build());
-=======
 		new LinksSnippet(new StubLinkExtractor(),
 				Arrays.asList(new LinkDescriptor("foo").description("bar").optional()))
-						.document(new OperationBuilder("missing-optional-link",
-								this.snippet.getOutputDirectory()).build());
-	}
-
-	@Test
-	public void undocumentedLinkAndMissingLink() throws IOException {
-		this.thrown.expect(SnippetException.class);
-		this.thrown.expectMessage(equalTo("Links with the following relations were not"
-				+ " documented: [a]. Links with the following relations were not"
-				+ " found in the response: [foo]"));
-		new LinksSnippet(new StubLinkExtractor().withLinks(new Link("a", "alpha")),
-				Arrays.asList(new LinkDescriptor("foo").description("bar"))).document(
-						new OperationBuilder("undocumented-link-and-missing-link",
-								this.snippet.getOutputDirectory()).build());
->>>>>>> 74f9e272
+						.document(operationBuilder("missing-optional-link").build());
 	}
 
 	@Test
@@ -147,43 +79,40 @@
 		this.snippet.expectLinks("documented-links")
 				.withContents(tableWithHeader("Relation", "Description").row("a", "one")
 						.row("b", "two"));
-<<<<<<< HEAD
-		new LinksSnippet(new StubLinkExtractor().withLinks(new Link("a", "alpha"),
-				new Link("b", "bravo")), Arrays.asList(
-				new LinkDescriptor("a").description("one"),
-				new LinkDescriptor("b").description("two"))).document(operationBuilder(
-				"documented-links").build());
-=======
 		new LinksSnippet(
 				new StubLinkExtractor().withLinks(new Link("a", "alpha"),
 						new Link("b", "bravo")),
 				Arrays.asList(new LinkDescriptor("a").description("one"),
 						new LinkDescriptor("b").description("two")))
-								.document(new OperationBuilder("documented-links",
-										this.snippet.getOutputDirectory()).build());
->>>>>>> 74f9e272
+								.document(operationBuilder("documented-links").build());
 	}
 
 	@Test
 	public void linksWithCustomAttributes() throws IOException {
 		TemplateResourceResolver resolver = mock(TemplateResourceResolver.class);
-<<<<<<< HEAD
-		given(resolver.resolveTemplateResource("links")).willReturn(
-				snippetResource("links-with-title"));
-		this.snippet.expectLinks("links-with-custom-attributes").withContents(
-				containsString("Title for the links"));
+		given(resolver.resolveTemplateResource("links"))
+				.willReturn(snippetResource("links-with-title"));
+		this.snippet.expectLinks("links-with-custom-attributes")
+				.withContents(containsString("Title for the links"));
 
-		new LinksSnippet(new StubLinkExtractor().withLinks(new Link("a", "alpha"),
-				new Link("b", "bravo")), Arrays.asList(
-				new LinkDescriptor("a").description("one"),
-				new LinkDescriptor("b").description("two")), attributes(key("title")
-				.value("Title for the links"))).document(operationBuilder(
-				"links-with-custom-attributes").attribute(TemplateEngine.class.getName(),
-				new MustacheTemplateEngine(resolver)).build());
-=======
+		new LinksSnippet(
+				new StubLinkExtractor().withLinks(new Link("a", "alpha"),
+						new Link("b", "bravo")),
+				Arrays.asList(new LinkDescriptor("a").description("one"),
+						new LinkDescriptor("b").description("two")),
+				attributes(key("title").value("Title for the links")))
+						.document(
+								operationBuilder("links-with-custom-attributes")
+										.attribute(TemplateEngine.class.getName(),
+												new MustacheTemplateEngine(resolver))
+										.build());
+	}
+
+	@Test
+	public void linksWithCustomDescriptorAttributes() throws IOException {
+		TemplateResourceResolver resolver = mock(TemplateResourceResolver.class);
 		given(resolver.resolveTemplateResource("links"))
-				.willReturn(new FileSystemResource(
-						"src/test/resources/custom-snippet-templates/links-with-extra-column.snippet"));
+				.willReturn(snippetResource("links-with-extra-column"));
 		this.snippet.expectLinks("links-with-custom-descriptor-attributes")
 				.withContents(tableWithHeader("Relation", "Description", "Foo")
 						.row("a", "one", "alpha").row("b", "two", "bravo"));
@@ -194,77 +123,13 @@
 				Arrays.asList(
 						new LinkDescriptor("a").description("one")
 								.attributes(key("foo").value("alpha")),
-						new LinkDescriptor("b").description("two")
-								.attributes(key("foo").value("bravo"))))
-										.document(new OperationBuilder(
-												"links-with-custom-descriptor-attributes",
-												this.snippet.getOutputDirectory())
-														.attribute(
-																TemplateEngine.class
-																		.getName(),
-																new MustacheTemplateEngine(
-																		resolver))
-														.build());
->>>>>>> 74f9e272
-	}
-
-	@Test
-	public void linksWithCustomDescriptorAttributes() throws IOException {
-		TemplateResourceResolver resolver = mock(TemplateResourceResolver.class);
-<<<<<<< HEAD
-		given(resolver.resolveTemplateResource("links")).willReturn(
-				snippetResource("links-with-extra-column"));
-		this.snippet.expectLinks("links-with-custom-descriptor-attributes").withContents(
-				tableWithHeader("Relation", "Description", "Foo")
-						.row("a", "one", "alpha").row("b", "two", "bravo"));
-
-		new LinksSnippet(new StubLinkExtractor().withLinks(new Link("a", "alpha"),
-				new Link("b", "bravo")), Arrays.asList(
-				new LinkDescriptor("a").description("one").attributes(
-						key("foo").value("alpha")),
-				new LinkDescriptor("b").description("two").attributes(
-						key("foo").value("bravo")))).document(operationBuilder(
-				"links-with-custom-descriptor-attributes").attribute(
-				TemplateEngine.class.getName(), new MustacheTemplateEngine(resolver))
-				.build());
-=======
-		given(resolver.resolveTemplateResource("links"))
-				.willReturn(new FileSystemResource(
-						"src/test/resources/custom-snippet-templates/links-with-title.snippet"));
-		this.snippet.expectLinks("links-with-custom-attributes")
-				.withContents(startsWith(".Title for the links"));
-
-		new LinksSnippet(
-				new StubLinkExtractor().withLinks(new Link("a", "alpha"),
-						new Link("b", "bravo")),
-				Arrays.asList(new LinkDescriptor("a").description("one"),
-						new LinkDescriptor("b").description("two")),
-				attributes(key("title").value("Title for the links")))
-						.document(new OperationBuilder("links-with-custom-attributes",
-								this.snippet.getOutputDirectory())
-										.attribute(TemplateEngine.class.getName(),
-												new MustacheTemplateEngine(resolver))
-										.build());
-	}
-
-	private static class StubLinkExtractor implements LinkExtractor {
-
-		private MultiValueMap<String, Link> linksByRel = new LinkedMultiValueMap<>();
-
-		@Override
-		public MultiValueMap<String, Link> extractLinks(OperationResponse response)
-				throws IOException {
-			return this.linksByRel;
-		}
-
-		private StubLinkExtractor withLinks(Link... links) {
-			for (Link link : links) {
-				this.linksByRel.add(link.getRel(), link);
-			}
-			return this;
-		}
-
->>>>>>> 74f9e272
+						new LinkDescriptor("b").description("two").attributes(
+								key("foo").value("bravo")))).document(operationBuilder(
+										"links-with-custom-descriptor-attributes")
+												.attribute(TemplateEngine.class.getName(),
+														new MustacheTemplateEngine(
+																resolver))
+												.build());
 	}
 
 }