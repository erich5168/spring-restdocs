/*
 * Copyright 2014-2018 the original author or authors.
 *
 * Licensed under the Apache License, Version 2.0 (the "License");
 * you may not use this file except in compliance with the License.
 * You may obtain a copy of the License at
 *
 *      http://www.apache.org/licenses/LICENSE-2.0
 *
 * Unless required by applicable law or agreed to in writing, software
 * distributed under the License is distributed on an "AS IS" BASIS,
 * WITHOUT WARRANTIES OR CONDITIONS OF ANY KIND, either express or implied.
 * See the License for the specific language governing permissions and
 * limitations under the License.
 */

package org.springframework.restdocs.request;

import java.io.IOException;
import java.util.Arrays;

import org.junit.Test;

import org.springframework.restdocs.AbstractSnippetTests;
import org.springframework.restdocs.templates.TemplateEngine;
import org.springframework.restdocs.templates.TemplateFormat;
import org.springframework.restdocs.templates.TemplateFormats;
import org.springframework.restdocs.templates.TemplateResourceResolver;
import org.springframework.restdocs.templates.mustache.MustacheTemplateEngine;

import static org.hamcrest.CoreMatchers.containsString;
import static org.mockito.BDDMockito.given;
import static org.mockito.Mockito.mock;
import static org.springframework.restdocs.request.RequestDocumentation.partWithName;
import static org.springframework.restdocs.snippet.Attributes.attributes;
import static org.springframework.restdocs.snippet.Attributes.key;

/**
 * Tests for {@link RequestPartsSnippet}.
 *
 * @author Andy Wilkinson
 */
public class RequestPartsSnippetTests extends AbstractSnippetTests {

	public RequestPartsSnippetTests(String name, TemplateFormat templateFormat) {
		super(name, templateFormat);
	}

	@Test
	public void requestParts() throws IOException {
		this.snippets.expectRequestParts()
				.withContents(tableWithHeader("Part", "Description").row("`a`", "one")
						.row("`b`", "two"));
		new RequestPartsSnippet(Arrays.asList(partWithName("a").description("one"),
				partWithName("b").description("two")))
						.document(this.operationBuilder.request("http://localhost")
								.part("a", "bravo".getBytes()).and()
								.part("b", "bravo".getBytes()).build());
	}

	@Test
	public void ignoredRequestPart() throws IOException {
		this.snippets.expectRequestParts()
				.withContents(tableWithHeader("Part", "Description").row("`b`", "two"));
		new RequestPartsSnippet(Arrays.asList(partWithName("a").ignored(),
				partWithName("b").description("two")))
						.document(this.operationBuilder.request("http://localhost")
								.part("a", "bravo".getBytes()).and()
								.part("b", "bravo".getBytes()).build());
	}

	@Test
	public void allUndocumentedRequestPartsCanBeIgnored() throws IOException {
		this.snippets.expectRequestParts()
				.withContents(tableWithHeader("Part", "Description").row("`b`", "two"));
		new RequestPartsSnippet(Arrays.asList(partWithName("b").description("two")), true)
				.document(this.operationBuilder.request("http://localhost")
						.part("a", "bravo".getBytes()).and().part("b", "bravo".getBytes())
						.build());
	}

	@Test
	public void missingOptionalRequestPart() throws IOException {
		this.snippets.expectRequestParts()
				.withContents(tableWithHeader("Part", "Description").row("`a`", "one")
						.row("`b`", "two"));
		new RequestPartsSnippet(
				Arrays.asList(partWithName("a").description("one").optional(),
						partWithName("b").description("two"))).document(
								this.operationBuilder.request("http://localhost")
										.part("b", "bravo".getBytes()).build());
	}

	@Test
	public void presentOptionalRequestPart() throws IOException {
		this.snippets.expectRequestParts()
				.withContents(tableWithHeader("Part", "Description").row("`a`", "one"));
		new RequestPartsSnippet(
				Arrays.asList(partWithName("a").description("one").optional()))
						.document(this.operationBuilder.request("http://localhost")
								.part("a", "one".getBytes()).build());
	}

	@Test
	public void requestPartsWithCustomAttributes() throws IOException {
		TemplateResourceResolver resolver = mock(TemplateResourceResolver.class);
		given(resolver.resolveTemplateResource("request-parts"))
				.willReturn(snippetResource("request-parts-with-title"));
		this.snippets.expectRequestParts().withContents(containsString("The title"));

		new RequestPartsSnippet(Arrays.asList(
				partWithName("a").description("one")
						.attributes(key("foo").value("alpha")),
				partWithName("b").description("two")
						.attributes(key("foo").value("bravo"))),
<<<<<<< HEAD
				attributes(
						key("title").value("The title")))
								.document(
										this.operationBuilder
												.attribute(TemplateEngine.class.getName(),
														new MustacheTemplateEngine(
																resolver))
												.request("http://localhost")
												.part("a", "alpha".getBytes()).and()
												.part("b", "bravo".getBytes()).build());
=======
				attributes(key("title").value("The title")))
						.document(this.operationBuilder
								.attribute(TemplateEngine.class.getName(),
										new MustacheTemplateEngine(resolver))
								.request("http://localhost").part("a", "alpha".getBytes())
								.and().part("b", "bravo".getBytes()).build());
>>>>>>> 95c4234c
	}

	@Test
	public void requestPartsWithCustomDescriptorAttributes() throws IOException {
		TemplateResourceResolver resolver = mock(TemplateResourceResolver.class);
		given(resolver.resolveTemplateResource("request-parts"))
				.willReturn(snippetResource("request-parts-with-extra-column"));
		this.snippets.expectRequestParts()
				.withContents(tableWithHeader("Part", "Description", "Foo")
						.row("a", "one", "alpha").row("b", "two", "bravo"));

		new RequestPartsSnippet(Arrays.asList(
				partWithName("a").description("one")
						.attributes(key("foo").value("alpha")),
				partWithName("b").description("two")
						.attributes(key("foo").value("bravo"))))
								.document(
										this.operationBuilder
												.attribute(TemplateEngine.class.getName(),
														new MustacheTemplateEngine(
																resolver))
												.request("http://localhost")
												.part("a", "alpha".getBytes()).and()
												.part("b", "bravo".getBytes()).build());
	}

	@Test
	public void requestPartsWithOptionalColumn() throws IOException {
		TemplateResourceResolver resolver = mock(TemplateResourceResolver.class);
		given(resolver.resolveTemplateResource("request-parts"))
				.willReturn(snippetResource("request-parts-with-optional-column"));
		this.snippets.expectRequestParts()
				.withContents(tableWithHeader("Part", "Optional", "Description")
						.row("a", "true", "one").row("b", "false", "two"));

		new RequestPartsSnippet(
				Arrays.asList(partWithName("a").description("one").optional(),
						partWithName("b").description("two")))
								.document(
										this.operationBuilder
												.attribute(TemplateEngine.class.getName(),
														new MustacheTemplateEngine(
																resolver))
												.request("http://localhost")
												.part("a", "alpha".getBytes()).and()
												.part("b", "bravo".getBytes()).build());
	}

	@Test
	public void additionalDescriptors() throws IOException {
		this.snippets.expectRequestParts()
				.withContents(tableWithHeader("Part", "Description").row("`a`", "one")
						.row("`b`", "two"));
		RequestDocumentation.requestParts(partWithName("a").description("one"))
				.and(partWithName("b").description("two"))
				.document(this.operationBuilder.request("http://localhost")
						.part("a", "bravo".getBytes()).and().part("b", "bravo".getBytes())
						.build());
	}

	@Test
	public void requestPartsWithEscapedContent() throws IOException {
		this.snippets.expectRequestParts().withContents(
				tableWithHeader("Part", "Description").row(escapeIfNecessary("`Foo|Bar`"),
						escapeIfNecessary("one|two")));

		RequestDocumentation.requestParts(partWithName("Foo|Bar").description("one|two"))
				.document(this.operationBuilder.request("http://localhost")
						.part("Foo|Bar", "baz".getBytes()).build());
	}

	private String escapeIfNecessary(String input) {
		if (this.templateFormat.equals(TemplateFormats.markdown())) {
			return input;
		}
		return input.replace("|", "\\|");
	}

}<|MERGE_RESOLUTION|>--- conflicted
+++ resolved
@@ -113,25 +113,12 @@
 						.attributes(key("foo").value("alpha")),
 				partWithName("b").description("two")
 						.attributes(key("foo").value("bravo"))),
-<<<<<<< HEAD
-				attributes(
-						key("title").value("The title")))
-								.document(
-										this.operationBuilder
-												.attribute(TemplateEngine.class.getName(),
-														new MustacheTemplateEngine(
-																resolver))
-												.request("http://localhost")
-												.part("a", "alpha".getBytes()).and()
-												.part("b", "bravo".getBytes()).build());
-=======
 				attributes(key("title").value("The title")))
 						.document(this.operationBuilder
 								.attribute(TemplateEngine.class.getName(),
 										new MustacheTemplateEngine(resolver))
 								.request("http://localhost").part("a", "alpha".getBytes())
 								.and().part("b", "bravo".getBytes()).build());
->>>>>>> 95c4234c
 	}
 
 	@Test
