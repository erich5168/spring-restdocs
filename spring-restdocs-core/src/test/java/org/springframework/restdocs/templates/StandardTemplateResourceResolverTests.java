/*
 * Copyright 2014-2016 the original author or authors.
 *
 * Licensed under the Apache License, Version 2.0 (the "License");
 * you may not use this file except in compliance with the License.
 * You may obtain a copy of the License at
 *
 *      http://www.apache.org/licenses/LICENSE-2.0
 *
 * Unless required by applicable law or agreed to in writing, software
 * distributed under the License is distributed on an "AS IS" BASIS,
 * WITHOUT WARRANTIES OR CONDITIONS OF ANY KIND, either express or implied.
 * See the License for the specific language governing permissions and
 * limitations under the License.
 */

package org.springframework.restdocs.templates;

import java.net.URL;
import java.util.HashMap;
import java.util.Map;
import java.util.concurrent.Callable;

import org.junit.Rule;
import org.junit.Test;
import org.junit.rules.ExpectedException;

import org.springframework.core.io.Resource;

import static org.hamcrest.CoreMatchers.equalTo;
import static org.hamcrest.CoreMatchers.is;
import static org.junit.Assert.assertThat;
import static org.springframework.restdocs.templates.TemplateFormats.asciidoctor;

/**
 * Tests for {@link TemplateResourceResolver}.
 *
 * @author Andy Wilkinson
 */
public class StandardTemplateResourceResolverTests {

	@Rule
	public final ExpectedException thrown = ExpectedException.none();

	private final TemplateResourceResolver resolver = new StandardTemplateResourceResolver(
			asciidoctor());

	private final TestClassLoader classLoader = new TestClassLoader();

	@Test
	public void formatSpecificCustomSnippetHasHighestPrecedence() throws Exception {
		this.classLoader.addResource(
				"org/springframework/restdocs/templates/asciidoctor/test.snippet",
				getClass().getResource("test-format-specific-custom.snippet"));
		this.classLoader.addResource(
<<<<<<< HEAD
				"org/springframework/restdocs/templates/test.snippet", getClass()
						.getResource("test-custom.snippet"));
		this.classLoader
				.addResource(
						"org/springframework/restdocs/templates/asciidoctor/default-test.snippet",
						getClass().getResource("test-default.snippet"));
=======
				"org/springframework/restdocs/templates/test.snippet",
				getClass().getResource("test.snippet"));
>>>>>>> 74f9e272
		Resource snippet = doWithThreadContextClassLoader(this.classLoader,
				new Callable<Resource>() {

					@Override
					public Resource call() {
						return StandardTemplateResourceResolverTests.this.resolver
								.resolveTemplateResource("test");
					}

				});

		assertThat(
				snippet.getURL(),
				is(equalTo(getClass().getResource("test-format-specific-custom.snippet"))));
	}

	@Test
	public void generalCustomSnippetIsUsedInAbsenceOfFormatSpecificCustomSnippet()
			throws Exception {
		this.classLoader.addResource(
<<<<<<< HEAD
				"org/springframework/restdocs/templates/test.snippet", getClass()
						.getResource("test-custom.snippet"));
		this.classLoader
				.addResource(
						"org/springframework/restdocs/templates/asciidoctor/default-test.snippet",
						getClass().getResource("test-default.snippet"));
		Resource snippet = doWithThreadContextClassLoader(this.classLoader,
				new Callable<Resource>() {

					@Override
					public Resource call() {
						return StandardTemplateResourceResolverTests.this.resolver
								.resolveTemplateResource("test");
					}

				});

		assertThat(snippet.getURL(),
				is(equalTo(getClass().getResource("test-custom.snippet"))));
	}

	@Test
	public void defaultSnippetIsUsedInAbsenceOfCustomSnippets() throws Exception {
		this.classLoader
				.addResource(
						"org/springframework/restdocs/templates/asciidoctor/default-test.snippet",
						getClass().getResource("test-default.snippet"));
=======
				"org/springframework/restdocs/templates/default-test.snippet",
				getClass().getResource("test.snippet"));
>>>>>>> 74f9e272
		Resource snippet = doWithThreadContextClassLoader(this.classLoader,
				new Callable<Resource>() {

					@Override
					public Resource call() {
						return StandardTemplateResourceResolverTests.this.resolver
								.resolveTemplateResource("test");
					}

				});

		assertThat(snippet.getURL(),
				is(equalTo(getClass().getResource("test-default.snippet"))));
	}

	@Test
	public void failsIfCustomAndDefaultSnippetsDoNotExist() throws Exception {
		this.thrown.expect(IllegalStateException.class);
		this.thrown.expectMessage(equalTo("Template named 'test' could not be resolved"));
		doWithThreadContextClassLoader(this.classLoader, new Callable<Resource>() {

			@Override
			public Resource call() {
				return StandardTemplateResourceResolverTests.this.resolver
						.resolveTemplateResource("test");
			}

		});
	}

	private <T> T doWithThreadContextClassLoader(ClassLoader classLoader,
			Callable<T> action) throws Exception {
		ClassLoader previous = Thread.currentThread().getContextClassLoader();
		Thread.currentThread().setContextClassLoader(classLoader);
		try {
			return action.call();
		}
		finally {
			Thread.currentThread().setContextClassLoader(previous);
		}
	}

	private static class TestClassLoader extends ClassLoader {

		private Map<String, URL> resources = new HashMap<>();

		private void addResource(String name, URL url) {
			this.resources.put(name, url);
		}

		@Override
		public URL getResource(String name) {
			return this.resources.get(name);
		}

	}

}<|MERGE_RESOLUTION|>--- conflicted
+++ resolved
@@ -53,17 +53,11 @@
 				"org/springframework/restdocs/templates/asciidoctor/test.snippet",
 				getClass().getResource("test-format-specific-custom.snippet"));
 		this.classLoader.addResource(
-<<<<<<< HEAD
-				"org/springframework/restdocs/templates/test.snippet", getClass()
-						.getResource("test-custom.snippet"));
-		this.classLoader
-				.addResource(
-						"org/springframework/restdocs/templates/asciidoctor/default-test.snippet",
-						getClass().getResource("test-default.snippet"));
-=======
 				"org/springframework/restdocs/templates/test.snippet",
-				getClass().getResource("test.snippet"));
->>>>>>> 74f9e272
+				getClass().getResource("test-custom.snippet"));
+		this.classLoader.addResource(
+				"org/springframework/restdocs/templates/asciidoctor/default-test.snippet",
+				getClass().getResource("test-default.snippet"));
 		Resource snippet = doWithThreadContextClassLoader(this.classLoader,
 				new Callable<Resource>() {
 
@@ -75,22 +69,19 @@
 
 				});
 
-		assertThat(
-				snippet.getURL(),
-				is(equalTo(getClass().getResource("test-format-specific-custom.snippet"))));
+		assertThat(snippet.getURL(), is(
+				equalTo(getClass().getResource("test-format-specific-custom.snippet"))));
 	}
 
 	@Test
 	public void generalCustomSnippetIsUsedInAbsenceOfFormatSpecificCustomSnippet()
 			throws Exception {
 		this.classLoader.addResource(
-<<<<<<< HEAD
-				"org/springframework/restdocs/templates/test.snippet", getClass()
-						.getResource("test-custom.snippet"));
-		this.classLoader
-				.addResource(
-						"org/springframework/restdocs/templates/asciidoctor/default-test.snippet",
-						getClass().getResource("test-default.snippet"));
+				"org/springframework/restdocs/templates/test.snippet",
+				getClass().getResource("test-custom.snippet"));
+		this.classLoader.addResource(
+				"org/springframework/restdocs/templates/asciidoctor/default-test.snippet",
+				getClass().getResource("test-default.snippet"));
 		Resource snippet = doWithThreadContextClassLoader(this.classLoader,
 				new Callable<Resource>() {
 
@@ -108,14 +99,9 @@
 
 	@Test
 	public void defaultSnippetIsUsedInAbsenceOfCustomSnippets() throws Exception {
-		this.classLoader
-				.addResource(
-						"org/springframework/restdocs/templates/asciidoctor/default-test.snippet",
-						getClass().getResource("test-default.snippet"));
-=======
-				"org/springframework/restdocs/templates/default-test.snippet",
-				getClass().getResource("test.snippet"));
->>>>>>> 74f9e272
+		this.classLoader.addResource(
+				"org/springframework/restdocs/templates/asciidoctor/default-test.snippet",
+				getClass().getResource("test-default.snippet"));
 		Resource snippet = doWithThreadContextClassLoader(this.classLoader,
 				new Callable<Resource>() {
 
